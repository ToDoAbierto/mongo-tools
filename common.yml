--- conflicted
+++ resolved
@@ -947,12 +947,8 @@
           chmod +x mongo*
           rm -rf /data/install /data/multiversion
           python buildscripts/setup_multiversion_mongodb.py /data/install /data/multiversion "Linux/x86_64" "2.4" "2.6"
-<<<<<<< HEAD
-          PATH=$PATH:/data/multiversion python buildscripts/smoke.py ${smoke_use_ssl} --nopreallocj --with-cleanbb --mongod ./mongod --mongo ./mongo --report-file report.json --continue-on-failure --buildlogger-builder MCI_${build_variant} --buildlogger-buildnum ${builder_num|} --buildlogger-credentials ./mci.buildlogger --buildlogger-phase ${task_name}_${execution} --authMechanism SCRAM-SHA-1 restore stat
-=======
           chmod 400 jstests/libs/key*
           python buildscripts/smoke.py ${smoke_use_ssl} --nopreallocj --with-cleanbb --mongod ./mongod --mongo ./mongo --report-file report.json --continue-on-failure --buildlogger-builder MCI_${build_variant} --buildlogger-buildnum ${builder_num|} --buildlogger-credentials ./mci.buildlogger --buildlogger-phase ${task_name}_${execution} --authMechanism SCRAM-SHA-1 files restore stat
->>>>>>> 7ac98098
 
 - name: text
   commands:
